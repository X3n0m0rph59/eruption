# Changelog

Table of new and noteworthy changes:

<<<<<<< HEAD
| Since  | Description                                                                                                             |
| ------ | ----------------------------------------------------------------------------------------------------------------------- |
| 0.1.19 | __New Release__                                                                                                         |
| 0.1.19 | Released a new version of the `Eruption Profile Switcher` GNOME Shell extension; please be sure to update!              |
| 0.1.19 | First beginnings of a GTK+ based GUI for Eruption                                                                       |
| 0.1.19 | Add support for USB HID based event handling for mouse devices. This enables the extra buttons on supported devices     |
| 0.1.19 | Update Lua scripts to handle the unified canvas                                                                         |
| 0.1.19 | Fixed brightnes bug: Wrong initial brightness, was only correct after a key has been pressed                            |
| 0.1.19 | New profiles: "Red FX", "Red Wave", "Heartbeat: System Monitor", "Fireplace", "Flight (Perlin)"                         |
| 0.1.19 | Improve stability of the core daemon as well as the process-monitor daemon                                              |
| 0.1.19 | Eruption process-monitor daemon is now enabled by default                                                               |
| 0.1.18 | __New Release__                                                                                                         |
| 0.1.18 | Released a new version of the `Eruption Profile Switcher` GNOME Shell extension; please be sure to update!              |
| 0.1.18 | Refactor code to enable support for other device classes in the future, not just keyboards and mice                     |
| 0.1.18 | First steps to support handling multiple devices of a device class, using a single instance of Eruption                 |
| 0.1.18 | Use one unified LED color map as the "canvas" for all managed devices                                                   |
| 0.1.18 | Cleanups and removal of deprecated and/or legacy code                                                                   |
| 0.1.18 | Reduce device input lag/latency even further by strictly prioritizing input events above all other tasks                |
| 0.1.18 | Add experimental support for the ROCCAT Kova AIMO                                                                       |
| 0.1.17 | __New Release__                                                                                                         |
| 0.1.17 | Released a new version of the `Eruption Profile Switcher` GNOME Shell extension; please be sure to update!              |
| 0.1.17 | Add a new daemon `eruption-process-monitor` that monitors the system for certain events and acts upon them              |
| 0.1.17 | Add experimental support for the ROCCAT Kone Aimo                                                                       |
| 0.1.17 | Support changing the master brightness via the dial knob on the keyboard                                                |
| 0.1.17 | Add a new Lua library `easing.lua`, that provides multiple easing functions                                             |
| 0.1.17 | Add a new Lua script `pulse.lua` that displays a pulsating color on a fixed set of keys                                 |
| 0.1.16 | __New Release__                                                                                                         |
| 0.1.16 | Released a new version of the `Eruption Profile Switcher` GNOME Shell extension; please be sure to update!              |
| 0.1.16 | Add support for ROCCAT Kone Pure Ultra LED                                                                              |
| 0.1.16 | Add a new companion tool `eruption-debug-tool` that may be used to debug USB HID devices                                |
| 0.1.16 | Revert to previous version of the Lua script `shockwave.lua` but with an updated neighbor selection algorithm           |
| 0.1.16 | Added a new Lua script `halo.lua` that shows a rainbow colored animated halo when a key has been pressed                |
| 0.1.15 | __New Release__                                                                                                         |
| 0.1.15 | Released a new version of the `Eruption Profile Switcher` GNOME Shell extension; please be sure to update!              |
| 0.1.15 | Improved robustness of device initialization code                                                                       |
| 0.1.15 | Stopped original key events from leaking through on macro invocations                                                   |
| 0.1.15 | Repaired broken key repetition functionality (on Linux virtual terminals)                                               |
| 0.1.15 | Allow Lua VMs to load additional Lua extension modules at runtime                                                       |
| 0.1.15 | Added support for the new `Network FX` protocol - please see [NETFX.md](./NETFX.md) for further information             |
| 0.1.15 | Added a new Lua script `netfx.lua` implementing the Network FX server                                                   |
| 0.1.15 | Added a new Profile `netfx.profile` that makes use of `netfx.lua`                                                       |
| 0.1.15 | Added a new companion tool `eruption-netfx`, that implements the `Network FX` reference client                          |
| 0.1.15 | Lowered CPU load and power consumption in the spectrum analyzer code                                                    |
| 0.1.14 | __New Release__                                                                                                         |
| 0.1.14 | Improved the spectrum analyzer                                                                                          |
| 0.1.13 | __New Release__                                                                                                         |
| 0.1.13 | Fixed a bug with suspend/resume. Eruption will now be restarted after system wakes up from suspend                      |
| 0.1.13 | Fixed multiple bugs in color handling code that artificially limited the usable color-space                             |
| 0.1.13 | Added the "Hamming" window function to the spectrum analyzer                                                            |
| 0.1.13 | Added a few new profiles based on new Lua scripts: "Color swirls - {Perlin, Turbulence, Voronoi}" and "Flight - Perlin" |
| 0.1.13 | Reduced CPU usage further by approximately 1-2%, when under load (4 Lua VMs @24 fps)                                    |
| 0.1.13 | Reduced CPU usage further, to now be around 0.5% - 1.3%, when idle (no frame generation updates)                        |
| 0.1.12 | Switched from `lua 5.4` to `luajit` (still using `mlua`), to mitigate SIGBUS issues and to improve performance          |
| 0.1.13 | Improve the `eruptionctl` CLI utility                                                                                   |
| 0.1.13 | Fix multiple bugs in the sensors.rs module that surfaced in sysmon.lua                                                  |
| 0.1.13 | Crash the daemon with abort() on a critical error, instead of just deadlocking                                          |
| 0.1.13 | Improved the main loop, use async constructs                                                                            |
| 0.1.12 | __New Release__                                                                                                         |
| 0.1.12 | Switched from `rlua` to `mlua` (now using Lua version 5.4)                                                              |
| 0.1.12 | Beginnings of the CLI tool `eruptionctl`                                                                                |
| 0.1.12 | Added Lua effect-script: wave.lua                                                                                       |
| 0.1.12 | AFK effect: Assign a .profile to show, when the user is AFK (Away From Keyboard)                                        |
| 0.1.12 | __Start of this changelog__                                                                                             |
=======
| Since  | Description                                                                                                               |
| ------ | ------------------------------------------------------------------------------------------------------------------------- |
| 0.1.19 | __New Release__                                                                                                           |
| 0.1.19 | Add support for USB HID based event handling for mouse devices. This should enable the extra buttons on supported devices |
| 0.1.19 | Update Lua scripts to handle the unified canvas; add script `batique-mouse.lua` specifically for mice                     |
| 0.1.19 | Fixed brightnes bug: Wrong initial brightness, was only correct after a key has been pressed                              |
| 0.1.19 | New profiles: "Red FX", "Red Wave", "Heartbeat: System Monitor", "Fireplace", "Flight (Perlin)"                           |
| 0.1.19 | Improve stability of the core daemon as well as the process-monitor daemon                                                |
| 0.1.18 | __New Release__                                                                                                           |
| 0.1.18 | Released a new version of the `Eruption Profile Switcher` GNOME Shell extension; please be sure to update!                |
| 0.1.18 | Refactor code to enable support for other device classes in the future, not just keyboards and mice                       |
| 0.1.18 | First steps to support handling multiple devices of a device class, using a single instance of Eruption                   |
| 0.1.18 | Use one unified LED color map as the "canvas" for all managed devices                                                     |
| 0.1.18 | Cleanups and removal of deprecated and/or legacy code                                                                     |
| 0.1.18 | Reduce device input lag/latency even further by strictly prioritizing input events above all other tasks                  |
| 0.1.18 | Add experimental support for the ROCCAT Kova AIMO                                                                         |
| 0.1.17 | __New Release__                                                                                                           |
| 0.1.17 | Released a new version of the `Eruption Profile Switcher` GNOME Shell extension; please be sure to update!                |
| 0.1.17 | Add a new daemon `eruption-process-monitor` that monitors the system for certain events and acts upon them                |
| 0.1.17 | Add experimental support for the ROCCAT Kone Aimo                                                                         |
| 0.1.17 | Support changing the master brightness via the dial knob on the keyboard                                                  |
| 0.1.17 | Add a new Lua library `easing.lua`, that provides multiple easing functions                                               |
| 0.1.17 | Add a new Lua script `pulse.lua` that displays a pulsating color on a fixed set of keys                                   |
| 0.1.16 | __New Release__                                                                                                           |
| 0.1.16 | Released a new version of the `Eruption Profile Switcher` GNOME Shell extension; please be sure to update!                |
| 0.1.16 | Add support for ROCCAT Kone Pure Ultra LED                                                                                |
| 0.1.16 | Add a new companion tool `eruption-debug-tool` that may be used to debug USB HID devices                                  |
| 0.1.16 | Revert to previous version of the Lua script `shockwave.lua` but with an updated neighbor selection algorithm             |
| 0.1.16 | Added a new Lua script `halo.lua` that shows a rainbow colored animated halo when a key has been pressed                  |
| 0.1.15 | __New Release__                                                                                                           |
| 0.1.15 | Released a new version of the `Eruption Profile Switcher` GNOME Shell extension; please be sure to update!                |
| 0.1.15 | Improved robustness of device initialization code                                                                         |
| 0.1.15 | Stopped original key events from leaking through on macro invocations                                                     |
| 0.1.15 | Repaired broken key repetition functionality (on Linux virtual terminals)                                                 |
| 0.1.15 | Allow Lua VMs to load additional Lua extension modules at runtime                                                         |
| 0.1.15 | Added support for the new `Network FX` protocol - please see [NETFX.md](./NETFX.md) for further information               |
| 0.1.15 | Added a new Lua script `netfx.lua` implementing the Network FX server                                                     |
| 0.1.15 | Added a new Profile `netfx.profile` that makes use of `netfx.lua`                                                         |
| 0.1.15 | Added a new companion tool `eruption-netfx`, that implements the `Network FX` reference client                            |
| 0.1.15 | Lowered CPU load and power consumption in the spectrum analyzer code                                                      |
| 0.1.14 | __New Release__                                                                                                           |
| 0.1.14 | Improved the spectrum analyzer                                                                                            |
| 0.1.13 | __New Release__                                                                                                           |
| 0.1.13 | Fixed a bug with suspend/resume. Eruption will now be restarted after system wakes up from suspend                        |
| 0.1.13 | Fixed multiple bugs in color handling code that artificially limited the usable color-space                               |
| 0.1.13 | Added the "Hamming" window function to the spectrum analyzer                                                              |
| 0.1.13 | Added a few new profiles based on new Lua scripts: "Color swirls - {Perlin, Turbulence, Voronoi}" and "Flight - Perlin"   |
| 0.1.13 | Reduced CPU usage further by approximately 1-2%, when under load (4 Lua VMs @24 fps)                                      |
| 0.1.13 | Reduced CPU usage further, to now be around 0.5% - 1.3%, when idle (no frame generation updates)                          |
| 0.1.12 | Switched from `lua 5.4` to `luajit` (still using `mlua`), to mitigate SIGBUS issues and to improve performance            |
| 0.1.13 | Improve the `eruptionctl` CLI utility                                                                                     |
| 0.1.13 | Fix multiple bugs in the sensors.rs module that surfaced in sysmon.lua                                                    |
| 0.1.13 | Crash the daemon with abort() on a critical error, instead of just deadlocking                                            |
| 0.1.13 | Improved the main loop, use async constructs                                                                              |
| 0.1.12 | __New Release__                                                                                                           |
| 0.1.12 | Switched from `rlua` to `mlua` (now using Lua version 5.4)                                                                |
| 0.1.12 | Beginnings of the CLI tool `eruptionctl`                                                                                  |
| 0.1.12 | Added Lua effect-script: wave.lua                                                                                         |
| 0.1.12 | AFK effect: Assign a .profile to show, when the user is AFK (Away From Keyboard)                                          |
| 0.1.12 | __Start of this changelog__                                                                                               |
>>>>>>> 512b762e
<|MERGE_RESOLUTION|>--- conflicted
+++ resolved
@@ -2,74 +2,10 @@
 
 Table of new and noteworthy changes:
 
-<<<<<<< HEAD
-| Since  | Description                                                                                                             |
-| ------ | ----------------------------------------------------------------------------------------------------------------------- |
-| 0.1.19 | __New Release__                                                                                                         |
-| 0.1.19 | Released a new version of the `Eruption Profile Switcher` GNOME Shell extension; please be sure to update!              |
-| 0.1.19 | First beginnings of a GTK+ based GUI for Eruption                                                                       |
-| 0.1.19 | Add support for USB HID based event handling for mouse devices. This enables the extra buttons on supported devices     |
-| 0.1.19 | Update Lua scripts to handle the unified canvas                                                                         |
-| 0.1.19 | Fixed brightnes bug: Wrong initial brightness, was only correct after a key has been pressed                            |
-| 0.1.19 | New profiles: "Red FX", "Red Wave", "Heartbeat: System Monitor", "Fireplace", "Flight (Perlin)"                         |
-| 0.1.19 | Improve stability of the core daemon as well as the process-monitor daemon                                              |
-| 0.1.19 | Eruption process-monitor daemon is now enabled by default                                                               |
-| 0.1.18 | __New Release__                                                                                                         |
-| 0.1.18 | Released a new version of the `Eruption Profile Switcher` GNOME Shell extension; please be sure to update!              |
-| 0.1.18 | Refactor code to enable support for other device classes in the future, not just keyboards and mice                     |
-| 0.1.18 | First steps to support handling multiple devices of a device class, using a single instance of Eruption                 |
-| 0.1.18 | Use one unified LED color map as the "canvas" for all managed devices                                                   |
-| 0.1.18 | Cleanups and removal of deprecated and/or legacy code                                                                   |
-| 0.1.18 | Reduce device input lag/latency even further by strictly prioritizing input events above all other tasks                |
-| 0.1.18 | Add experimental support for the ROCCAT Kova AIMO                                                                       |
-| 0.1.17 | __New Release__                                                                                                         |
-| 0.1.17 | Released a new version of the `Eruption Profile Switcher` GNOME Shell extension; please be sure to update!              |
-| 0.1.17 | Add a new daemon `eruption-process-monitor` that monitors the system for certain events and acts upon them              |
-| 0.1.17 | Add experimental support for the ROCCAT Kone Aimo                                                                       |
-| 0.1.17 | Support changing the master brightness via the dial knob on the keyboard                                                |
-| 0.1.17 | Add a new Lua library `easing.lua`, that provides multiple easing functions                                             |
-| 0.1.17 | Add a new Lua script `pulse.lua` that displays a pulsating color on a fixed set of keys                                 |
-| 0.1.16 | __New Release__                                                                                                         |
-| 0.1.16 | Released a new version of the `Eruption Profile Switcher` GNOME Shell extension; please be sure to update!              |
-| 0.1.16 | Add support for ROCCAT Kone Pure Ultra LED                                                                              |
-| 0.1.16 | Add a new companion tool `eruption-debug-tool` that may be used to debug USB HID devices                                |
-| 0.1.16 | Revert to previous version of the Lua script `shockwave.lua` but with an updated neighbor selection algorithm           |
-| 0.1.16 | Added a new Lua script `halo.lua` that shows a rainbow colored animated halo when a key has been pressed                |
-| 0.1.15 | __New Release__                                                                                                         |
-| 0.1.15 | Released a new version of the `Eruption Profile Switcher` GNOME Shell extension; please be sure to update!              |
-| 0.1.15 | Improved robustness of device initialization code                                                                       |
-| 0.1.15 | Stopped original key events from leaking through on macro invocations                                                   |
-| 0.1.15 | Repaired broken key repetition functionality (on Linux virtual terminals)                                               |
-| 0.1.15 | Allow Lua VMs to load additional Lua extension modules at runtime                                                       |
-| 0.1.15 | Added support for the new `Network FX` protocol - please see [NETFX.md](./NETFX.md) for further information             |
-| 0.1.15 | Added a new Lua script `netfx.lua` implementing the Network FX server                                                   |
-| 0.1.15 | Added a new Profile `netfx.profile` that makes use of `netfx.lua`                                                       |
-| 0.1.15 | Added a new companion tool `eruption-netfx`, that implements the `Network FX` reference client                          |
-| 0.1.15 | Lowered CPU load and power consumption in the spectrum analyzer code                                                    |
-| 0.1.14 | __New Release__                                                                                                         |
-| 0.1.14 | Improved the spectrum analyzer                                                                                          |
-| 0.1.13 | __New Release__                                                                                                         |
-| 0.1.13 | Fixed a bug with suspend/resume. Eruption will now be restarted after system wakes up from suspend                      |
-| 0.1.13 | Fixed multiple bugs in color handling code that artificially limited the usable color-space                             |
-| 0.1.13 | Added the "Hamming" window function to the spectrum analyzer                                                            |
-| 0.1.13 | Added a few new profiles based on new Lua scripts: "Color swirls - {Perlin, Turbulence, Voronoi}" and "Flight - Perlin" |
-| 0.1.13 | Reduced CPU usage further by approximately 1-2%, when under load (4 Lua VMs @24 fps)                                    |
-| 0.1.13 | Reduced CPU usage further, to now be around 0.5% - 1.3%, when idle (no frame generation updates)                        |
-| 0.1.12 | Switched from `lua 5.4` to `luajit` (still using `mlua`), to mitigate SIGBUS issues and to improve performance          |
-| 0.1.13 | Improve the `eruptionctl` CLI utility                                                                                   |
-| 0.1.13 | Fix multiple bugs in the sensors.rs module that surfaced in sysmon.lua                                                  |
-| 0.1.13 | Crash the daemon with abort() on a critical error, instead of just deadlocking                                          |
-| 0.1.13 | Improved the main loop, use async constructs                                                                            |
-| 0.1.12 | __New Release__                                                                                                         |
-| 0.1.12 | Switched from `rlua` to `mlua` (now using Lua version 5.4)                                                              |
-| 0.1.12 | Beginnings of the CLI tool `eruptionctl`                                                                                |
-| 0.1.12 | Added Lua effect-script: wave.lua                                                                                       |
-| 0.1.12 | AFK effect: Assign a .profile to show, when the user is AFK (Away From Keyboard)                                        |
-| 0.1.12 | __Start of this changelog__                                                                                             |
-=======
 | Since  | Description                                                                                                               |
 | ------ | ------------------------------------------------------------------------------------------------------------------------- |
 | 0.1.19 | __New Release__                                                                                                           |
+| 0.1.19 | First beginnings of a GTK+ based GUI for Eruption                                                                         |
 | 0.1.19 | Add support for USB HID based event handling for mouse devices. This should enable the extra buttons on supported devices |
 | 0.1.19 | Update Lua scripts to handle the unified canvas; add script `batique-mouse.lua` specifically for mice                     |
 | 0.1.19 | Fixed brightnes bug: Wrong initial brightness, was only correct after a key has been pressed                              |
@@ -126,5 +62,4 @@
 | 0.1.12 | Beginnings of the CLI tool `eruptionctl`                                                                                  |
 | 0.1.12 | Added Lua effect-script: wave.lua                                                                                         |
 | 0.1.12 | AFK effect: Assign a .profile to show, when the user is AFK (Away From Keyboard)                                          |
-| 0.1.12 | __Start of this changelog__                                                                                               |
->>>>>>> 512b762e
+| 0.1.12 | __Start of this changelog__                                                                                               |