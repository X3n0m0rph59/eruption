--- conflicted
+++ resolved
@@ -28,12 +28,7 @@
 uuid = { version = "0.8.1", features = ["serde", "v4"] }
 toml = "0.5.7"
 thiserror = "1.0.22"
-<<<<<<< HEAD
-eyre = "0.6.2"
-=======
 eyre = "0.6.3"
-color-eyre = "0.5.7"
->>>>>>> 33a80983
 paste = "1.0"
 dbus = "0.9.0"
 dbus-tokio = "0.6.0"
