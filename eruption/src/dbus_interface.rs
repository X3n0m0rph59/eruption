--- conflicted
+++ resolved
@@ -16,11 +16,7 @@
 */
 
 use dbus::{ffidisp::BusType, ffidisp::Connection, ffidisp::NameFlag, message::SignalArgs};
-<<<<<<< HEAD
 use dbus_tree::{Access, EmitsChangedSignal, Factory, MethodErr, Signal};
-=======
-use dbus_tree::{{EmitsChangedSignal, Factory}, Access, MethodErr, Signal};
->>>>>>> 9c6a2ef3
 use log::*;
 use std::path::PathBuf;
 use std::sync::atomic::Ordering;
@@ -292,7 +288,6 @@
                         f.interface("org.eruption.Config", ())
                             .add_s(brightness_changed_signal_clone)
                             .add_p(enable_sfx_property_clone)
-<<<<<<< HEAD
                             .add_p(brightness_property_clone)
                             .add_m(
                                 f.method("WriteFile", (), move |m| {
@@ -313,9 +308,6 @@
                                 .inarg::<String, _>("data")
                                 .outarg::<bool, _>("status"),
                             ),
-=======
-                            .add_p(brightness_property_clone.clone()),
->>>>>>> 9c6a2ef3
                     ),
             )
             .add(
