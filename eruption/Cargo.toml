--- conflicted
+++ resolved
@@ -25,12 +25,7 @@
 log = "0.4.11"
 pretty_env_logger = "0.4.0"
 thiserror = "1.0.22"
-<<<<<<< HEAD
-eyre = "0.6.2"
-=======
 eyre = "0.6.3"
-color-eyre = "0.5.7"
->>>>>>> 33a80983
 toml = "0.5.7"
 serde = { version = "1.0.117", features = ["derive"] }
 serde_json = { version = "1.0.59" }
@@ -55,17 +50,10 @@
 simdnoise = "3.1.6"
 interpolation = "0.2.0"
 # lua-src = "540.0.0"
-<<<<<<< HEAD
 mlua = { version = "=0.4.1", features = ["lua53"] }
 mlua_derive = { version = "=0.4.0" }
 sysinfo = "=0.14.2"
-systemstat = "0.1.5"
-=======
-mlua = { version = "0.4.2", features = ["luajit"] }
-mlua_derive = { version = "0.4.0" }
-sysinfo = "0.15"
 systemstat = "0.1.6"
->>>>>>> 33a80983
 procinfo = "0.4.2"
 rustfft = "4.0.0"
 hound = "3.4.0"
