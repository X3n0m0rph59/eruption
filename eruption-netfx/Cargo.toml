[package]
name = "eruption-netfx"
version = "0.0.1"
authors = ["X3n0m0rph59 <x3n0m0rph59@gmail.com>"]
edition = "2018"
description = "A Network FX protocol client for the Eruption Linux user-mode driver"
repository = "https://github.com/X3n0m0rph59/eruption-roccat-vulcan.git"
homepage = "https://github.com/X3n0m0rph59/eruption-roccat-vulcan"
license = "GPLv3+"
readme = "README.md"

[dependencies]
# async-std = { version = "1.6.2", features = ["attributes", "tokio02"] }
# async-macros = "2.0.0"
clap = "3.0.0-beta.1"
clap_derive = "3.0.0-beta.1"
colored = "2.0"
log = "0.4.11"
pretty_env_logger = "0.4.0"
libc = "0.2.80"
nix = "0.19.0"
rayon = "1.5.0"
walkdir = "2.3.1"
parking_lot = { version = "0.11.0", features = ["deadlock_detection"] }
serde = { version = "1.0.117", features = ["derive"] }
serde_json = { version = "1.0.59" }
tokio = { version = "0.3", features = ["full", "parking_lot"] }
tracing = "0.1.21"
tracing-futures = "0.2.4"
<<<<<<< HEAD
tracing-subscriber = "0.2.13"
thiserror = "1.0.21"
eyre = "0.6.1"
num-traits = "0.2.12"
image = "0.23.10"
=======
tracing-subscriber = "0.2.15"
thiserror = "1.0.22"
eyre = "0.6.2"
color-eyre = "0.5.6"
num-traits = "0.2.14"
image = "0.23.11"
>>>>>>> 19bc3d22
x11 = { version = "2.18.2", features = ["xlib", "xrandr"] }

[dev-dependencies]
tokio = { version = "0.3", features = ["test-util"] }<|MERGE_RESOLUTION|>--- conflicted
+++ resolved
@@ -27,20 +27,12 @@
 tokio = { version = "0.3", features = ["full", "parking_lot"] }
 tracing = "0.1.21"
 tracing-futures = "0.2.4"
-<<<<<<< HEAD
-tracing-subscriber = "0.2.13"
-thiserror = "1.0.21"
-eyre = "0.6.1"
-num-traits = "0.2.12"
-image = "0.23.10"
-=======
 tracing-subscriber = "0.2.15"
 thiserror = "1.0.22"
 eyre = "0.6.2"
-color-eyre = "0.5.6"
+color-eyre = "0.5.7"
 num-traits = "0.2.14"
 image = "0.23.11"
->>>>>>> 19bc3d22
 x11 = { version = "2.18.2", features = ["xlib", "xrandr"] }
 
 [dev-dependencies]
