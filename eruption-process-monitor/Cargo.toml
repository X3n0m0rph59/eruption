[package]
name = "eruption-process-monitor"
version = "0.0.1"
authors = ["X3n0m0rph59 <x3n0m0rph59@gmail.com>"]
edition = "2018"
description = "A daemon to monitor and introspect system processes and events"
repository = "https://github.com/X3n0m0rph59/eruption.git"
homepage = "https://github.com/X3n0m0rph59/eruption"
license = "GPLv3+"
readme = "README.md"

[dependencies]
# async-std = { version = "1.6.2", features = ["attributes", "tokio02"] }
# async-macros = "2.0.0"
async-trait = "0.1.42"
byteorder = "1.3.4"
clap = "3.0.0-beta.1"
clap_derive = "3.0.0-beta.1"
ctrlc = { version = "3.1.7", features = ["termination"] }
config = "0.10.1"
colored = "2.0"
dyn-clone = "1.0.3"
dyn-clonable = "0.9.0"
indexmap = "1.6.0"
log = "0.4.11"
libc = "0.2.80"
nix = "0.19.0"
pretty_env_logger = "0.4.0"
parking_lot = { version = "0.11.1", features = ["deadlock_detection"] }
regex = "1.4.2"
serde = { version = "1.0.117", features = ["derive"] }
serde_json = "1.0.59"
serde_yaml = "0.8"
tokio = { version = "0.2", features = ["full", "parking_lot"] }
tracing = "0.1.21"
tracing-futures = "0.2.4"
tracing-subscriber = "0.2.15"
crossbeam = "0.8.0"
uuid = { version = "0.8.1", features = ["serde", "v4"] }
toml = "0.5.7"
thiserror = "1.0.22"
<<<<<<< HEAD
eyre = "0.6.2"
=======
eyre = "0.6.3"
color-eyre = "0.5.7"
>>>>>>> 33a80983
paste = "1.0"
hotwatch = "0.4.4"
hexdump = "0.1.0"
itertools = "0.9.0"
rayon = "1.5.0"
lazy_static = "1.4.0"
rust-crypto = "0.2.36"
dbus = "0.9.0"
dbus-tokio = "0.6.0"
procmon-sys = { version = "0.0.2", path = "src/procmon-sys" }
walkdir = "2.3.1"
x11rb = {version = "0.7.0", features = ["allow-unsafe-code"] }

[dev-dependencies]
tokio = { version = "0.2", features = ["test-util"] }<|MERGE_RESOLUTION|>--- conflicted
+++ resolved
@@ -39,12 +39,7 @@
 uuid = { version = "0.8.1", features = ["serde", "v4"] }
 toml = "0.5.7"
 thiserror = "1.0.22"
-<<<<<<< HEAD
-eyre = "0.6.2"
-=======
 eyre = "0.6.3"
-color-eyre = "0.5.7"
->>>>>>> 33a80983
 paste = "1.0"
 hotwatch = "0.4.4"
 hexdump = "0.1.0"
